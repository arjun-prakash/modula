import jax
import jax.numpy as jnp

from modula.abstract import Bond

class ReLU(Bond):
    def __init__(self):
        super().__init__()
        self.smooth = False
        self.sensitivity = 1

    def forward(self, x, w):
        return jnp.maximum(0, x)


class GeLU(Bond):
    def __init__(self):
        super().__init__()
        self.smooth = False
        self.sensitivity = 1

    def forward(self, x, w):
        return jax.nn.gelu(x) / 1.1289  # 1.1289 is the max derivative of gelu(x)

class SplitIntoHeads(Bond):
    """Reshapes an input to have heads.

    Input shape: (batch_size, sequence_length, embed_dim) 
    Output shape: (batch_size, num_heads, sequence_length, head_size)
    
    Adapted from Karpathy's nanoGPT.
    """
    def __init__(self, num_heads):
        super().__init__()
        self.smooth = True
        self.sensitivity = 1
        self.num_heads = num_heads
    
    def forward(self, x, w):
        B, T, D = x.shape
        return jnp.reshape(x, (B, T, self.num_heads, D // self.num_heads)).transpose(0, 2, 1, 3)

class MergeHeads(Bond):
    """Inverse of SplitIntoHeads."""
    def __init__(self):
        super().__init__()
        self.smooth = True
        self.sensitivity = 1
    
    def forward(self, x, w):
        B, num_heads, T, head_dim = x.shape
        return x.transpose(0, 2, 1, 3).reshape(B, T, num_heads * head_dim)

class AttentionQK(Bond):
    """Computes the query and key matrix multiplication in attention."""
    def __init__(self):
        super().__init__()
        self.smooth = True
        self.sensitivity = 1  # what is this sensitivity?
    
    def forward(self, x, w):
        q, k = x  # both shape [batch, n_heads, seq_len, d_query]
        scale = 1 / q.shape[-1]
        scores = q @ k.transpose(0, 1, 3, 2) * scale
        return scores  # shape [batch, n_heads, seq_len, seq_len]

class CausalMask(Bond):
    """Masks the upper triangular part of the attention scores."""
    def __init__(self):
        super().__init__()
        self.smooth = True
        self.sensitivity = 1  # what is this sensitivity?
    
    def forward(self, x, w):
        scores = x
        mask = jnp.tril(jnp.ones(scores.shape[-2:], dtype=bool))
        return jnp.where(mask, scores, -jnp.inf)

class Softmax(Bond):
    """Softmax with a sharpness parameter."""
    def __init__(self, scale):
        super().__init__()
        self.smooth = True
        self.sensitivity = scale
    
    def forward(self, x, w):
        return jax.nn.softmax(self.sensitivity * x, axis=-1)

class ApplyAttentionScores(Bond):
    """Computes attention values from the scores."""
    def __init__(self):
        super().__init__()
        self.smooth = True
        self.sensitivity = 1
    
    def forward(self, x, w):
        v, scores = x
        return scores @ v

class Rope(Bond):
    """Rotates queries and keys by relative context window distance."""
    def __init__(self, d_head, base=10000):
        super().__init__()
        self.smooth = True
        self.sensitivity = 1  # rope is an orthogonal transformation

        self.rope_dim = d_head // 2
        self.inverse_frequencies = 1/base**(jnp.arange(self.rope_dim) / self.rope_dim)
        self.seq_len_cached = None
        self.sin_cached = None
        self.cos_cached = None
    
    def get_cached(self, seq_len):
        if self.seq_len_cached != seq_len:
            self.seq_len_cached = seq_len
            distance = jnp.arange(seq_len)
            freqs = jnp.outer(distance, self.inverse_frequencies)  # shape [seq_len, rope_dim]
            self.cos_cached = jnp.expand_dims(jnp.cos(freqs), (0, 1))  # shape [seq_len, rope_dim]
            self.sin_cached = jnp.expand_dims(jnp.sin(freqs), (0, 1))  # shape [seq_len, rope_dim]
        return self.sin_cached, self.cos_cached
    
    def rotate(self, x):
        batch, n_heads, seq_len, d_head = x.shape
        assert self.rope_dim == d_head // 2

        x1 = x[..., self.rope_dim:]  # shape [batch, n_heads, seq_len, rope_dim]
        x2 = x[..., :self.rope_dim]  # shape [batch, n_heads, seq_len, rope_dim]

        cos, sin = self.get_cached(seq_len)
        y1 =  cos * x1 + sin * x2
        y2 = -sin * x1 + cos * x2

        return jnp.concat([y1, y2], axis=-1)
    
    def forward(self, x, w):
        q, k = x
        return self.rotate(q), self.rotate(k)

<<<<<<< HEAD
class Flatten(Bond):
    """Flattens spatial dimensions for Conv2D outputs.
    
    Input shape: [N, H, W, C]
    Output shape: [N, H*W*C]
    """
=======

class Select(Bond):
    """Select a component from a tuple of inputs."""

    def __init__(self, index: int):
        super().__init__()
        self.index = index
        self.smooth = True
        self.sensitivity = 1

    def forward(self, x, w):
        return x[self.index]


class HadamardProduct(Bond):
    """Elementwise product of two tensors with identical shape."""

>>>>>>> 453cd68b
    def __init__(self):
        super().__init__()
        self.smooth = True
        self.sensitivity = 1
<<<<<<< HEAD
    
    def forward(self, x, w):
        batch_size = x.shape[0]
        return x.reshape(batch_size, -1)
=======

    def forward(self, x, w):
        a, b = x
        return a * b
>>>>>>> 453cd68b
<|MERGE_RESOLUTION|>--- conflicted
+++ resolved
@@ -136,14 +136,20 @@
         q, k = x
         return self.rotate(q), self.rotate(k)
 
-<<<<<<< HEAD
 class Flatten(Bond):
     """Flattens spatial dimensions for Conv2D outputs.
     
     Input shape: [N, H, W, C]
     Output shape: [N, H*W*C]
     """
-=======
+    def __init__(self):
+        super().__init__()
+        self.smooth = True
+        self.sensitivity = 1
+    
+    def forward(self, x, w):
+        batch_size = x.shape[0]
+        return x.reshape(batch_size, -1)
 
 class Select(Bond):
     """Select a component from a tuple of inputs."""
@@ -161,19 +167,11 @@
 class HadamardProduct(Bond):
     """Elementwise product of two tensors with identical shape."""
 
->>>>>>> 453cd68b
     def __init__(self):
         super().__init__()
         self.smooth = True
         self.sensitivity = 1
-<<<<<<< HEAD
-    
-    def forward(self, x, w):
-        batch_size = x.shape[0]
-        return x.reshape(batch_size, -1)
-=======
 
     def forward(self, x, w):
         a, b = x
         return a * b
->>>>>>> 453cd68b
