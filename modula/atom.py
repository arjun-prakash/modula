import functools
from typing import Tuple, Union

import jax
import jax.numpy as jnp

from modula.abstract import Atom

try:
    from manifold_muon.msign import ABC_LIST_STABLE as _ABC_LIST
except ModuleNotFoundError:
    _ABC_LIST = [
        (8.28721201814563, -23.595886519098837, 17.300387312530933),
        (4.107059111542203, -2.9478499167379106, 0.5448431082926601),
        (3.9486908534822946, -2.908902115962949, 0.5518191394370137),
        (3.3184196573706015, -2.488488024314874, 0.51004894012372),
        (2.300652019954817, -1.6689039845747493, 0.4188073119525673),
        (1.891301407787398, -1.2679958271945868, 0.37680408948524835),
        (1.8750014808534479, -1.2500016453999487, 0.3750001645474248),
        (1.875, -1.25, 0.375),
    ]

    ABC_LIST_STABLE = [
        (float(a) / 1.01, float(b) / 1.01**3, float(c) / 1.01**5) if idx < len(_ABC_LIST) - 1 else (float(a), float(b), float(c))
        for idx, (a, b, c) in enumerate(_ABC_LIST)
    ]
else:
    ABC_LIST_STABLE = [tuple(float(x) for x in coeff) for coeff in _ABC_LIST]

Array = jnp.ndarray



@functools.partial(jax.jit, static_argnames=('steps',))
def matrix_sign(matrix: Array, *, steps: int = 10) -> Array:
    """Return the matrix sign using the Polar Express polynomial iteration."""
    transpose = matrix.shape[-2] > matrix.shape[-1]
    if transpose:
        matrix = jnp.swapaxes(matrix, -1, -2)

    norm = jnp.linalg.norm(matrix, ord='fro')
    norm = jnp.where(norm == 0, 1.0, norm)
    x = (matrix / (norm * 1.01)) #.astype(jnp.bfloat16)
    eye = jnp.eye(x.shape[-2], dtype=x.dtype)

    for step in range(steps):
        idx = min(step, len(ABC_LIST_STABLE) - 1)
        a, b, c = ABC_LIST_STABLE[idx]
        a = jnp.asarray(a, dtype=x.dtype)
        b = jnp.asarray(b, dtype=x.dtype)
        c = jnp.asarray(c, dtype=x.dtype)

        s = x @ jnp.swapaxes(x, -1, -2)
        y = c * s + b * eye
        y = y @ s
        y = y + a * eye
        x = y @ x

    if transpose:
        x = jnp.swapaxes(x, -1, -2)
    x = jnp.nan_to_num(x.astype(matrix.dtype))
    return x


@functools.partial(jax.jit, static_argnames=('steps', 'tol'))
def _dual_ascent(
    w: Array,
    g: Array,
    lambda_init: Array,
    alpha: float,
    steps: int,
    tol: float,
) -> Array:
    # (PyTorch line: "Initialize the dual variable")
    # In this JAX helper, the initial dual variable Λ₀ is passed in as `lambda_init`.
    total_steps = max(int(steps), 0)
    denom = float(max(total_steps, 1))

    # (PyTorch line: "Ascend on the dual problem to find the update direction A")
    def body_fn(step, state):
        lam, converged = state

        # (PyTorch line: "Update the candidate direction A")
        # A = msign(G + 2 * W @ Lambda)
        a = matrix_sign(g + 2.0 * w @ lam)

        # (PyTorch line: "Measure deviation of A from the tangent space:")
        # H = W.T @ A + A.T @ W
        h = w.T @ a + a.T @ w

        # (PyTorch line: "Check the stopping criterion")
        # if torch.norm(H) / math.sqrt(H.numel()) < tol: break
        # JAX loops are fixed-iteration; we emulate 'break' by freezing updates once converged.
        denom_norm = jnp.sqrt(jnp.asarray(h.size, dtype=w.dtype))
        mean_norm = jnp.linalg.norm(h) / denom_norm

        # (Implements the same linear schedule α * (1 - step / steps))
        step_float = jnp.asarray(step, dtype=w.dtype)
        step_scale = alpha * (1.0 - step_float / denom)
        zero = jnp.zeros([], dtype=w.dtype)
        step_scale = jnp.where(total_steps == 0, zero, step_scale)

        # (PyTorch line: "Update the dual variable")
        # Lambda -= alpha * (1 - step / steps) * H
        lam_next = lam - step_scale * h

        # Freeze Λ after convergence (emulates the 'break' in PyTorch)
        lam_next = jnp.where(converged, lam, lam_next)
        converged_next = converged | (mean_norm < tol)

        return lam_next, converged_next

    lam_final, _ = jax.lax.fori_loop(0, total_steps, body_fn, (lambda_init, False))

    # (PyTorch flow next would be:)
    # "Descend on the primal problem" and "Retract to the manifold"
    # This helper only returns A(Λ_final) so the caller can perform:
    # new_W = W - eta * A; new_W = msign(new_W)
    return matrix_sign(g + 2.0 * w @ lam_final)



@jax.jit
def _online_dual_ascent_step(
    weight: Array,
    grad: Array,
    lam: Array,
    vel: Array,
    *,
    target_norm: Array,
    alpha: Array,
    beta: Array,
) -> Tuple[Array, Array, Array]:
    lam = 0.5 * (lam + lam.T)
    vel = 0.5 * (vel + vel.T)

    lam_tilde = lam + beta * vel
    argument = grad + 2.0 * weight @ lam_tilde
    tangent = matrix_sign(argument)
    tangent = target_norm * tangent

    h = weight.T @ tangent + tangent.T @ weight
    h = 0.5 * (h + h.T)
    vel_next = beta * vel - alpha * h
    lam_next = lam + vel_next

    lam_next = 0.5 * (lam_next + lam_next.T)
    vel_next = 0.5 * (vel_next + vel_next.T)

    return tangent, lam_next, vel_next


def orthogonalize(M):
    # six step Newton-Schulz by @YouJiacheng
    # coefficients from: https://twitter.com/YouJiacheng/status/1893704552689303901
    # found by optimization: https://gist.github.com/YouJiacheng/393c90cbdc23b09d5688815ba382288b/5bff1f7781cf7d062a155eecd2f13075756482ae
    # the idea of stability loss was from @leloykun

    abc_list = [
        (3955/1024, -8306/1024, 5008/1024),
        (3735/1024, -6681/1024, 3463/1024),
        (3799/1024, -6499/1024, 3211/1024),
        (4019/1024, -6385/1024, 2906/1024),
        (2677/1024, -3029/1024, 1162/1024),
        (2172/1024, -1833/1024,  682/1024)
    ]

    transpose = M.shape[1] > M.shape[0]
    if transpose:
        M = M.T
    M = M / jnp.linalg.norm(M)
    for a, b, c in abc_list:
        A = M.T @ M
        I = jnp.eye(A.shape[0])
        M = M @ (a * I + b * A + c * A @ A)
    if transpose:
        M = M.T
    return M


class Linear(Atom):
    def __init__(self, fanout, fanin):
        super().__init__()
        self.fanin  = fanin
        self.fanout = fanout
        self.smooth = True
        self.mass = 1
        self.sensitivity = 1

    def forward(self, x, w):
        # x shape is [..., fanin]
        weights = w[0]  # shape is [fanout, fanin]
        return jnp.einsum("...ij,...j->...i", weights, x)

    def initialize(self, key):
        weight = jax.random.normal(key, shape=(self.fanout, self.fanin))
        weight = orthogonalize(weight) * jnp.sqrt(self.fanout / self.fanin)
        return [weight]

    def project(self, w):
        weight = w[0]
        weight = orthogonalize(weight) * jnp.sqrt(self.fanout / self.fanin)
        return [weight]

    def retract(self, w):
        weight = w[0]
        weight = matrix_sign(weight) #should this be scaled? * jnp.sqrt(self.fanout / self.fanin)
        return [weight]

    def dualize(self, grad_w, target_norm=1.0):
        grad = grad_w[0]
        d_weight = orthogonalize(grad) * jnp.sqrt(self.fanout / self.fanin) * target_norm
        return [d_weight]

    def dual_ascent(self, w, grad_w, target_norm=1.0):
        weight = w[0]
        grad = grad_w[0]

        alpha =  0.01
        steps =  100
        tol = 1e-6

        transpose = weight.shape[0] < weight.shape[1]
        if transpose:
            weight_t = weight.T
            grad_t = grad.T
        else:
            weight_t = weight
            grad_t = grad

        lambda_init = -0.25 * (weight_t.T @ grad_t + grad_t.T @ weight_t)
        tangent = _dual_ascent(
            weight_t,
            grad_t,
            lambda_init,
            alpha=alpha,
            steps=steps,
            tol=tol,
        )

        if transpose:
            tangent = tangent.T

        return [tangent]

    def init_dual_state(self, w):
        weight = w[0]
        transpose = weight.shape[0] < weight.shape[1]
        weight_t = weight.T if transpose else weight
        dim = weight_t.shape[1]
        lam0 = jnp.zeros((dim, dim), dtype=weight.dtype)
        vel0 = jnp.zeros_like(lam0)
        return [(lam0, vel0)]

    def online_dual_ascent(self, state, w, grad_w, *, target_norm=1.0, alpha=1e-2, beta=0.9):
        weight = w[0]
        grad = grad_w[0]
        transpose = weight.shape[0] < weight.shape[1]
        weight_t = weight.T if transpose else weight
        grad_t = grad.T if transpose else grad

        if not state:
            lam, vel = self.init_dual_state(w)[0]
        else:
            lam, vel = state[0]

        alpha = jnp.asarray(alpha, dtype=weight.dtype)
        beta = jnp.asarray(beta, dtype=weight.dtype)
        target_norm = jnp.asarray(target_norm, dtype=weight.dtype)

        tangent_t, lam_next, vel_next = _online_dual_ascent_step(
            weight_t,
            grad_t,
            lam,
            vel,
            target_norm=target_norm,
            alpha=alpha,
            beta=beta,
        )

        tangent = tangent_t.T if transpose else tangent_t

        return [tangent], [(lam_next, vel_next)]


class Bias(Atom):
    def __init__(self, dim):
        super().__init__()
        self.dim = dim
        self.smooth = True
        self.mass = 1
        self.sensitivity = 1

    def forward(self, x, w):
        bias = w[0]
        return x + bias

    def initialize(self, key):
        bias = jnp.zeros((self.dim,), dtype=jnp.float32)
        return [bias]

    def project(self, w):
        return [w[0]]

    def retract(self, w):
        return [w[0]]

    def dualize(self, grad_w, target_norm=1.0):
        grad = grad_w[0]
        norm = jnp.linalg.norm(grad)
        scale = target_norm / (norm + 1e-12)
        return [grad * scale]

    def dual_ascent(self, w, grad_w, target_norm=1.0):
        return self.dualize(grad_w, target_norm)

    def init_dual_state(self, w):
        return [jnp.zeros_like(w[0])]

    def online_dual_ascent(self, state, w, grad_w, *, target_norm=1.0, alpha=1e-2, beta=0.9):
        tangent = self.dualize(grad_w, target_norm)
        return tangent, (state if state else self.init_dual_state(w))


class ProbDist(Linear):
    def retract(self, w):
        weight = w[0]
        weight = jax.nn.softmax(weight, axis=-1)
        return [weight]


class Embed(Atom):
    def __init__(self, d_embed, num_embed):
        super().__init__()
        self.num_embed = num_embed
        self.d_embed = d_embed
        self.smooth = True
        self.mass = 1
        self.sensitivity = 1

    def forward(self, x, w):
        weights = w[0]  # shape [num_embed, d_embed]
        return weights[x]

    def initialize(self, key):
        weight = jax.random.normal(key, shape=(self.num_embed, self.d_embed))
        weight = weight / jnp.linalg.norm(weight, axis=1, keepdims=True) * jnp.sqrt(self.d_embed)
        return [weight]

    def project(self, w):
        weight = w[0]
        weight = weight / jnp.linalg.norm(weight, axis=1, keepdims=True) * jnp.sqrt(self.d_embed)
        return [weight]

    def dualize(self, grad_w, target_norm=1.0):
        grad = grad_w[0]
        d_weight = grad / jnp.linalg.norm(grad, axis=1, keepdims=True) * jnp.sqrt(self.d_embed) * target_norm
        d_weight = jnp.nan_to_num(d_weight)
        return [d_weight]


from typing import Any
def dampen_dual_state(state: Any, *, factor: float = 0.25, zero_velocity: bool = True) -> Any:
        """
        Recursively damp the dual state after a retraction.

        - For (Λ, V) tuples (Linear: [ (Λ, V) ], Conv2D: [ (Λ[k,k], V[k,k]) ]):
            Λ ← factor · Λ
            V ← 0            if zero_velocity else factor · V
        - Leaves non-(Λ,V) leaves (e.g., Bias state vectors) unchanged.
        - Handles arbitrarily nested [list]/(tuple) structures returned by your model.
        - Safe on None: returns None.

        Args:
            state: the dual_state structure returned by model.online_dual_ascent(...)
            factor: multiplicative damping for Λ (e.g., 0.25)
            zero_velocity: if True, reset V to zeros; otherwise scale V by `factor`.

        Returns:
            A new dual_state with damping applied.
        """
        if state is None:
            return None

        def _rec(s):
            # Detect a (Λ, V) pair
            if isinstance(s, tuple) and len(s) == 2 and all(hasattr(x, "shape") for x in s):
                lam, vel = s
                lam = factor * lam
                vel = jnp.zeros_like(vel) if zero_velocity else factor * vel
                return (lam, vel)

            # Recurse through lists/tuples of children
            if isinstance(s, (list, tuple)):
                return type(s)(_rec(x) for x in s)

            # Anything else (e.g., Bias state tensor) -> leave unchanged
            return s

        return _rec(state)

class Conv2D(Atom):
    # no stride and padding for simplicity
    def __init__(self, d_in, d_out, kernel_size, retract_enabled: bool = True):
        super().__init__()
        self.d_in  = d_in
        self.d_out = d_out
        self.k = kernel_size # add kernel size
        self.smooth = True
        self.mass = 1 
        self.sensitivity = 1
        self.retract_enabled = retract_enabled

    def _scale(self, target_norm: float = 1.0):
        # same factor you already use, just centralized
        return jnp.sqrt(self.d_out / self.d_in) / (self.k ** 2) * target_norm

    def _per_slice(self, input, op):
        """Apply op([d_in, d_out]) at each spatial (k, k) position."""
        return jax.vmap(
            jax.vmap(op, in_axes=0, out_axes=0),
            in_axes=0, out_axes=0
        )(input)

    


    def forward(self, x, w):
        # x shape is [N, H, W, C]
        weights = w[0]  # shape is [k, k, d_in, d_out]

        return jax.lax.conv_general_dilated(
            lhs=x,
            rhs=weights,
            window_strides=(1,1),
            padding="SAME",
            dimension_numbers=('NHWC', 'HWIO', 'NHWC')
        )

    def initialize(self, key):
        shape = (self.k, self.k, self.d_in, self.d_out)           # [k, k, d_in, d_out]
        weight = jax.random.normal(key, shape=shape)
        weight = self._per_slice(weight, matrix_sign)                    # per-slice UV^T
        return [self._scale() * weight]

    def project(self, w):
        weight = w[0]                                              # [k, k, d_in, d_out]
        weight = self._per_slice(weight, matrix_sign)
        return [self._scale() * weight]

    # --- dualize: per-slice msign(grad) + fixed scale (times target_norm) ---
    def dualize(self, grad_w, target_norm=1.0):
<<<<<<< HEAD
        grad = grad_w[0]  # shape is [k, k, d_in, d_out]
        
        # Define a function to apply at each spatial position
        def dualize_at_position(g_slice):
            # g_slice shape: [d_in, d_out]
            return orthogonalize(g_slice) * jnp.sqrt(self.d_out / self.d_in) / (self.k**2) * target_norm

        # Vectorize over spatial dimensions
        vectorized_dualize = jax.vmap(jax.vmap(dualize_at_position, in_axes=0, out_axes=0), in_axes=0, out_axes=0)
        
        return [vectorized_dualize(grad)]
    
    def retract(self, w):
        weight = w[0]  # [k, k, d_in, d_out]
        
        # Apply matrix_sign at each spatial position
        def retract_at_position(w_slice):
            # w_slice: [d_in, d_out]
            return matrix_sign(w_slice)
        
        # Vectorize over spatial dimensions
        vectorized = jax.vmap(jax.vmap(retract_at_position))
        retracted = vectorized(weight)
        
        return [retracted]
    
    def dual_ascent(self, w, grad_w, target_norm=1.0):
        weight = w[0]  # [k, k, d_in, d_out]
        grad = grad_w[0]
        
        alpha = 0.01
        steps = 100
        tol = 1e-6
        
        # Apply dual_ascent at each spatial position independently
        def dual_at_position(w_slice, g_slice):
            # w_slice, g_slice: [d_in, d_out]
            transpose = w_slice.shape[0] < w_slice.shape[1]
            if transpose:
                w_slice = w_slice.T
                g_slice = g_slice.T
            
            lambda_init = -0.25 * (w_slice.T @ g_slice + g_slice.T @ w_slice)
            tangent = _dual_ascent(w_slice, g_slice, lambda_init, 
                                alpha=alpha, steps=steps, tol=tol)
            
            if transpose:
                tangent = tangent.T
            return tangent
        
        # Vectorize over spatial dimensions
        vectorized = jax.vmap(jax.vmap(dual_at_position))
        tangents = vectorized(weight, grad)
        
        return [tangents]
=======
        grad = grad_w[0]                                           # [k, k, d_in, d_out]
        out = self._per_slice(grad, matrix_sign)
        return [self._scale(target_norm) * out]

    def retract(self, w):
        if not self.retract_enabled:
            return w  # no-op

        W = w[0]  # [k,k,d_in,d_out]
        if self.d_in >= self.d_out:
            W_ret = self._per_slice(W, matrix_sign)
        else:
            WT = jnp.swapaxes(W, -2, -1)
            WT = self._per_slice(WT, matrix_sign)
            W_ret = jnp.swapaxes(WT, -2, -1)
        # if you also carry a gain parameter (W, g), keep g unchanged
        return [W_ret] if len(w) == 1 else [W_ret, *w[1:]]


    def init_dual_state(self, w):
    # Λ lives in the smaller side’s space so the matmul contracts correctly
        d_hat = self.d_out if self.d_in >= self.d_out else self.d_in
        dtype = w[0].dtype if w else jnp.float32
        lam0 = jnp.zeros((self.k, self.k, d_hat, d_hat), dtype=dtype)
        vel0 = jnp.zeros_like(lam0)
        return [(lam0, vel0)]



    def online_dual_ascent(
        self, state, w, grad_w, *, target_norm: float = 1.0, alpha: float = 1e-2, beta: float = 0.9
    ):
        W = w[0]      # [k, k, d_in, d_out]
        G = grad_w[0] # [k, k, d_in, d_out]
        if not state:
            Λ, V = self.init_dual_state(w)[0]
        else:
            Λ, V = state[0]

        alpha = jnp.asarray(alpha, dtype=W.dtype)
        beta  = jnp.asarray(beta,  dtype=W.dtype)
        target_scale = jnp.asarray(self._scale(target_norm), dtype=W.dtype)

        if self.d_in >= self.d_out:
            # TALL: column-Stiefel, right-Λ (matches _online_dual_ascent_step as-is)
            def per_slice(Ws, Gs, Ls, Vs):
                T, Ln, Vn = _online_dual_ascent_step(
                    Ws, Gs, Ls, Vs, target_norm=target_scale, alpha=alpha, beta=beta
                )
                return T, Ln, Vn
            tangent, Λn, Vn = jax.vmap(
                jax.vmap(per_slice, in_axes=(0,0,0,0), out_axes=(0,0,0)),
                in_axes=(0,0,0,0), out_axes=(0,0,0)
            )(W, G, Λ, V)

        else:
            # WIDE: row-Stiefel, left-Λ
            # reuse the same step by transposing slices and computing in the "tall" orientation
            def per_slice(Ws, Gs, Ls, Vs):
                WsT = jnp.swapaxes(Ws, -2, -1)  # [d_out, d_in]
                GsT = jnp.swapaxes(Gs, -2, -1)
                Tt, Ln, Vn = _online_dual_ascent_step(
                    WsT, GsT, Ls, Vs, target_norm=target_scale, alpha=alpha, beta=beta
                )
                T  = jnp.swapaxes(Tt, -2, -1)   # back to [d_in, d_out]
                return T, Ln, Vn
            tangent, Λn, Vn = jax.vmap(
                jax.vmap(per_slice, in_axes=(0,0,0,0), out_axes=(0,0,0)),
                in_axes=(0,0,0,0), out_axes=(0,0,0)
            )(W, G, Λ, V)

        return [tangent], [(Λn, Vn)]



>>>>>>> cf316176

if __name__ == "__main__":

    key = jax.random.PRNGKey(0)

    # sample a random d0xd1 matrix
    d0, d1 = 50, 100
    M = jax.random.normal(key, shape=(d0, d1))
    O = orthogonalize(M)

    # compute SVD of M and O
    U, S, Vh = jnp.linalg.svd(M, full_matrices=False)
    s = jnp.linalg.svd(O, compute_uv=False)

    # print singular values
    print(f"min singular value of O: {jnp.min(s)}")
    print(f"max singular value of O: {jnp.max(s)}")

    print(f"min singular value of M: {jnp.min(S)}")
    print(f"max singular value of M: {jnp.max(S)}")

    # check that M is close to its SVD
    error_M = jnp.linalg.norm(M - U @ jnp.diag(S) @ Vh) / jnp.linalg.norm(M)
    error_O = jnp.linalg.norm(O - U @ Vh) / jnp.linalg.norm(U @ Vh)
    print(f"relative error in M's SVD: {error_M}")
    print(f"relative error in O: {error_O}")<|MERGE_RESOLUTION|>--- conflicted
+++ resolved
@@ -450,63 +450,6 @@
 
     # --- dualize: per-slice msign(grad) + fixed scale (times target_norm) ---
     def dualize(self, grad_w, target_norm=1.0):
-<<<<<<< HEAD
-        grad = grad_w[0]  # shape is [k, k, d_in, d_out]
-        
-        # Define a function to apply at each spatial position
-        def dualize_at_position(g_slice):
-            # g_slice shape: [d_in, d_out]
-            return orthogonalize(g_slice) * jnp.sqrt(self.d_out / self.d_in) / (self.k**2) * target_norm
-
-        # Vectorize over spatial dimensions
-        vectorized_dualize = jax.vmap(jax.vmap(dualize_at_position, in_axes=0, out_axes=0), in_axes=0, out_axes=0)
-        
-        return [vectorized_dualize(grad)]
-    
-    def retract(self, w):
-        weight = w[0]  # [k, k, d_in, d_out]
-        
-        # Apply matrix_sign at each spatial position
-        def retract_at_position(w_slice):
-            # w_slice: [d_in, d_out]
-            return matrix_sign(w_slice)
-        
-        # Vectorize over spatial dimensions
-        vectorized = jax.vmap(jax.vmap(retract_at_position))
-        retracted = vectorized(weight)
-        
-        return [retracted]
-    
-    def dual_ascent(self, w, grad_w, target_norm=1.0):
-        weight = w[0]  # [k, k, d_in, d_out]
-        grad = grad_w[0]
-        
-        alpha = 0.01
-        steps = 100
-        tol = 1e-6
-        
-        # Apply dual_ascent at each spatial position independently
-        def dual_at_position(w_slice, g_slice):
-            # w_slice, g_slice: [d_in, d_out]
-            transpose = w_slice.shape[0] < w_slice.shape[1]
-            if transpose:
-                w_slice = w_slice.T
-                g_slice = g_slice.T
-            
-            lambda_init = -0.25 * (w_slice.T @ g_slice + g_slice.T @ w_slice)
-            tangent = _dual_ascent(w_slice, g_slice, lambda_init, 
-                                alpha=alpha, steps=steps, tol=tol)
-            
-            if transpose:
-                tangent = tangent.T
-            return tangent
-        
-        # Vectorize over spatial dimensions
-        vectorized = jax.vmap(jax.vmap(dual_at_position))
-        tangents = vectorized(weight, grad)
-        
-        return [tangents]
-=======
         grad = grad_w[0]                                           # [k, k, d_in, d_out]
         out = self._per_slice(grad, matrix_sign)
         return [self._scale(target_norm) * out]
@@ -582,8 +525,6 @@
 
 
 
->>>>>>> cf316176
-
 if __name__ == "__main__":
 
     key = jax.random.PRNGKey(0)
